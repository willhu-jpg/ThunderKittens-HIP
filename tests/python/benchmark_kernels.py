import torch
import sys
import os
import time
import argparse
    
from collections import defaultdict
import matplotlib.pyplot as plt
from statistics import median
import numpy as np
import torch.nn as nn
import torch.nn.functional as F
from einops import rearrange, repeat

import warnings
warnings.filterwarnings("ignore", message=".*not a leaf Tensor is being accessed.*")
warnings.filterwarnings("ignore", message=".*no current CUDA context.*")


from utils import efficiency

import attention.implementations as attention
import hedgehog.implementations as hedgehog
import based.implementations as based
import rotary.implementations as rotary
import mamba2.implementations as mamba2
import fftconv.implementations as fftconv
import layernorm.implementations as layernorm



############## Efficiency Measurements #############

def measure_efficiency(dt, n, method_name, method, verbose=False):
    num_iters = 10
    n_warmup = 10
    method2timing = defaultdict(dict)

<<<<<<< HEAD
    b = 64
    h = 16
=======
    b = 16
    h = 32
>>>>>>> d6d8482e
    dv = 64
    if verbose:
        print(f"{b=}, {n=}, {h=}, {dv=}")

    if 'c=t' in method_name:
        causal = True
        flops = mod.get_flops(b, n, dv, h, causal=('causal'), mode='bwd' if 'bwd' in method_name else 'fwd')
    elif 'c=f' in method_name:
        causal = False
        flops = mod.get_flops(b, n, dv, h, causal=causal, mode='bwd' if 'bwd' in method_name else 'fwd')
    else:
        flops = mod.get_flops(b, n, dv, h)

    outputs, times = method(dt, b, h, n, dv, verbose=verbose)
    times = times * 1000

    eff = efficiency(flops, times)
    if verbose:
        print(f"Method {method_name} -- Efficiency: {eff:.2f} TFLOPS, Time: {times:.4f} s and FLOPS: {flops:.2f}")
    torch.cuda.empty_cache()
    return eff, times

if __name__ == "__main__":
    print("Benchmarking the kernels...")
    print("============" * 8)

    verbose = True

    for mod in [
        # based, 
        # attention, 
        # rotary,
        # hedgehog, 
        # fftconv, 
        # layernorm, 
        mamba2, 
    ]:
        implementations_list = []
        implementations_fwd = mod.IMPLEMENTATIONS
        implementations_list.append(implementations_fwd)

        try:
            implementations_bwd = mod.IMPLEMENTATIONS_BWD
            implementations_list.append(implementations_bwd)
        except:
            pass

        for implementations in implementations_list:
            method2tflops = {}
            method2timing = {}

            for m, method in implementations.items():
                flops_result, timing_result = {},  {}
                if verbose:
                    print(f"Method: {m}")
                for n in [
                    # 1024, 
                    2048, 
<<<<<<< HEAD
                    4096,
                    8192,
                    16384
=======
                    # 4096,
                    # 8192,
                    # 16384
>>>>>>> d6d8482e
                ]:
                    if "conv" in m and n not in [1024, 4096]:
                        continue
                    if verbose:
                        print(f"Sequence Length: {n}")
                    tflops, timing = measure_efficiency(torch.bfloat16, n, m, method, verbose=verbose)
                    if tflops > 0: 
                        flops_result[n] = tflops
                        timing_result[n] = timing
                method2tflops[m] = flops_result
                method2timing[m] = timing_result

            # print table pretty
            import pandas as pd
            df = pd.DataFrame(method2tflops).replace(np.nan, 'OOM', regex=True)
            print(df)
            print("============" * 8)
    <|MERGE_RESOLUTION|>--- conflicted
+++ resolved
@@ -36,13 +36,8 @@
     n_warmup = 10
     method2timing = defaultdict(dict)
 
-<<<<<<< HEAD
-    b = 64
+    b = 16
     h = 16
-=======
-    b = 16
-    h = 32
->>>>>>> d6d8482e
     dv = 64
     if verbose:
         print(f"{b=}, {n=}, {h=}, {dv=}")
@@ -61,7 +56,7 @@
 
     eff = efficiency(flops, times)
     if verbose:
-        print(f"Method {method_name} -- Efficiency: {eff:.2f} TFLOPS, Time: {times:.4f} s and FLOPS: {flops:.2f}")
+        print(f"Method {method_name} -- Efficiency: {eff:.2f} TFLOPS, Time: {times:.4f} us and FLOPS: {flops:.2f}")
     torch.cuda.empty_cache()
     return eff, times
 
@@ -99,17 +94,11 @@
                 if verbose:
                     print(f"Method: {m}")
                 for n in [
-                    # 1024, 
+                    1024, 
                     2048, 
-<<<<<<< HEAD
                     4096,
                     8192,
                     16384
-=======
-                    # 4096,
-                    # 8192,
-                    # 16384
->>>>>>> d6d8482e
                 ]:
                     if "conv" in m and n not in [1024, 4096]:
                         continue
