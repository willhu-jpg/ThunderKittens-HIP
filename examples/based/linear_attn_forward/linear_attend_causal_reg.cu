--- conflicted
+++ resolved
@@ -18,13 +18,8 @@
 typedef rt_bf<1, 1, ducks::rt_layout::col> _rtd_qk_col;
 typedef rt_bf<1, 4, ducks::rt_layout::col> _rtd_v_col;
 
-<<<<<<< HEAD
 #define N_WARPS 8
 #define N_THREADS 256
-=======
-#define N_WARPS 4
-#define N_THREADS (N_WARPS*32)
->>>>>>> 330fe06b
 
 /*
 int row = ???;
@@ -43,12 +38,7 @@
 void tb_cumsum(
     st_bf_1x4<ducks::st_layout::xor_swizzle> (&dst)[N_WARPS], 
     st_bf_1x4<ducks::st_layout::xor_swizzle>::row_vec &total, // tile should have same width as the tile and same type.
-<<<<<<< HEAD
     const st_bf_1x4<ducks::st_layout::xor_swizzle> (&src)[N_WARPS]
-=======
-    const st_bf_1x4<ducks::st_layout::xor_swizzle> (&src)[N_WARPS],  
-    const int nThreads = N_THREADS
->>>>>>> 330fe06b
 ) {
     using T = st_bf_1x4<ducks::st_layout::xor_swizzle>;
     using H = T::dtype;
@@ -81,7 +71,6 @@
 // // 1. we need to add in the A0 that we computed in the last loop (handled by warp adding to its copy)
 // // 2. we need the A1 fragments computed from the preceding warp.
 // // Then a1 has the "preceding" a1 for each warp; total_a1 is the next stage of what we need to build.
-<<<<<<< HEAD
 __device__
 void tb_cumsum_delay_tiles_inplace(
     st_bf_1x4<ducks::st_layout::xor_swizzle> (&x)[N_WARPS], 
@@ -129,19 +118,6 @@
             out[idx] = v;                 // Store the full count in Y
 
         } 
-=======
-template<int NUM_WORKERS, kittens::ducks::st::all ST, int N_TILES>
-__device__ inline void cumsum_inplace(ST (&x)[N_TILES], ST &total) {
-    constexpr int STRIDE = NUM_WORKERS*kittens::WARP_THREADS;
-    for(int i = 1; i < N_TILES; i++) {
-        for(int j = threadIdx.x; j < ST::num_elements; j+=STRIDE) {
-            x[i].data[j] += x[i-1].data[j];
-        }
->>>>>>> 330fe06b
-    }
-    __syncthreads();
-    for(int j = threadIdx.x; j < ST::num_elements; j+=STRIDE) {
-        total.data[j] += x[N_TILES-1].data[j];
     }
     __syncthreads();
 }
@@ -149,12 +125,7 @@
 __device__
 void reduce_tile_tiles(
     st_bf_1x4<ducks::st_layout::xor_swizzle> &dst, 
-<<<<<<< HEAD
     const st_bf_1x4<ducks::st_layout::xor_swizzle> (&src)[N_WARPS] 
-=======
-    const st_bf_1x4<ducks::st_layout::xor_swizzle> (&src)[N_WARPS], 
-    const int nThreads = N_THREADS
->>>>>>> 330fe06b
 ) {
     using T = st_bf_1x4<ducks::st_layout::xor_swizzle>;
     using TT = T::dtype;
@@ -388,15 +359,9 @@
         __syncthreads();
         
         // Compute the a1 output portion: Qc@A1 + make_causal(Qc@Ktc)@Vc
-<<<<<<< HEAD
         // zero(a1_out);
         // copy(qk_a1_f, qk_a1);
         // mma(o_accum, qk_a1_f, vfrag, o_accum);
-=======
-        zero(a1_out);
-        copy(qk_a1_f, qk_a1);
-        mma(o_accum, qk_a1_f, vfrag, o_accum);
->>>>>>> 330fe06b
         
         // This is updating our local slice.
         // This is the update for A1 "after" our slice, i.e., containing everything it has seen.
@@ -422,7 +387,6 @@
     //     load(a1_col_frag, a1[warpid]);
     //     mma(o_accum, qfrag, a1_col_frag, o_accum);
         
-<<<<<<< HEAD
         // // From above o_accum holds + causal(QK)@V + Q@A1.
         // // Computes += causal(QK)**2@V/2 
         // mul(temp_accum, temp_accum, 0.5f);
@@ -446,28 +410,6 @@
         // This is hard-coded to A2 having dimension 16.
         // __syncthreads();
         // for(auto blk = 0; blk < NUM_WORKERS; blk++) { 
-=======
-    //     // From above o_accum holds + causal(QK)@V + Q@A1.
-    //     // Computes += causal(QK)**2@V/2 
-    //     mul(temp_accum, temp_accum, 0.5f);
-    //     copy(qkfrag, temp_accum);
-    //     mma(o_accum, qkfrag, vfrag, o_accum);
-
-    //     // Copy in the the a0 portion; the a1 and a2 portions are in o_accum
-    //     copy(y[warpid], a0[warpid]); 
-    //     store(y[warpid], o_accum);
-
-    //     /* This is the A2 non-diag case and handles the update **
-    //     This is the in-shared-mem portion We keep A2 in register spread across the warps. 
-    //     Each warp has a 2 fragments of q and k and 1 fragment of v in memory.
-    //     The indexing is below, but these are the outer products. 
-    //     At this point, y[0].. y[read_block-1] contains the "diagonal" blocks of all the outputs.
-    //     * We keep A2[2*warp], A2[2*warp+1] in register.
-    //     * Each computes their local portion of Q[j,:]*Q*A2 and Stores it back in ty[warpid]
-    //     This is hard-coded to A2 having dimension 16.*/
-    //     __syncthreads();
-    //     for(auto blk = 0; blk < NUM_WORKERS; blk++) { 
->>>>>>> 330fe06b
             
     //         // This computes the "history": Q[j]@A2[j] for j=0,dots,15.
     //         load(qj0, q[tic][warpid]);
