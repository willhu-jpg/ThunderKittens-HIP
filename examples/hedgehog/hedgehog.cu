# include "src/kittens.cuh"
#include <cuda/pipeline>

#define NUM_WORKERS (16) // hardcoded, don't change
#define NUM_THREADS (NUM_WORKERS*kittens::WARP_THREADS)
#define D_QK (256)       // hardcoded, don't change
#define D_VO (64)        // hardcoded but can be changed with some effort

using namespace kittens;

using layout = kittens::ducks::st_layout::xor_swizzle;

// sum of an array of tiles -- in fp32 to preserve maximal accuracy
template<int WORKERS, kittens::ducks::st::all ST, int N_TILES>
__device__ inline void tile_reduce(ST &dst, const ST (&src)[N_TILES]) {
    constexpr int STRIDE = WORKERS*kittens::WARP_THREADS;
    constexpr int RESPONSIBLE_ELEMENTS = (ST::num_elements+STRIDE-1) / STRIDE; // we know in advance this divides evenly.
    float acc[RESPONSIBLE_ELEMENTS];
    #pragma unroll
    for(int j = 0; j < RESPONSIBLE_ELEMENTS; j++) {
        int idx = threadIdx.x + j*STRIDE;
        if(ST::num_elements%STRIDE == 0 || idx < ST::num_elements) acc[j] = __bfloat162float(dst.data[idx]); // start
    }
    // then propagate accumulation through
    for(int i = 0; i < N_TILES; i++) {
        #pragma unroll
        for(int j = 0; j < RESPONSIBLE_ELEMENTS; j++) {
            int idx = threadIdx.x + j*STRIDE;
            if(ST::num_elements%STRIDE == 0 || idx < ST::num_elements) acc[j] += __bfloat162float(src[i].data[idx]); // accumulate
        }
    }
    #pragma unroll
    for(int j = 0; j < RESPONSIBLE_ELEMENTS; j++) {
        int idx = threadIdx.x + j*STRIDE;
        if(ST::num_elements%STRIDE == 0 || idx < ST::num_elements) dst.data[idx] = __float2bfloat16(acc[j]); // set
    }
}


// alternatively, sum onto the FIRST tile -- needed by attention.
template<int WORKERS, kittens::ducks::st::all ST, int N_TILES>
__device__ inline void tile_reduce(ST (&dst)[N_TILES]) {
    constexpr int STRIDE = WORKERS*kittens::WARP_THREADS;
    constexpr int RESPONSIBLE_ELEMENTS = (ST::num_elements+STRIDE-1) / STRIDE; // we know in advance this divides evenly.
    float acc[RESPONSIBLE_ELEMENTS];
    #pragma unroll
    for(int j = 0; j < RESPONSIBLE_ELEMENTS; j++) {
        int idx = threadIdx.x + j*STRIDE;
        if(ST::num_elements%STRIDE == 0 || idx < ST::num_elements) acc[j] = __bfloat162float(dst[0].data[idx]); // start
    }
    // then propagate accumulation through
    for(int i = 1; i < N_TILES; i++) {
        #pragma unroll
        for(int j = 0; j < RESPONSIBLE_ELEMENTS; j++) {
            int idx = threadIdx.x + j*STRIDE;
            if(ST::num_elements%STRIDE == 0 || idx < ST::num_elements) acc[j] += __bfloat162float(dst[i].data[idx]); // accumulate
        }
    }
    #pragma unroll
    for(int j = 0; j < RESPONSIBLE_ELEMENTS; j++) {
        int idx = threadIdx.x + j*STRIDE;
        if(ST::num_elements%STRIDE == 0 || idx < ST::num_elements) dst[0].data[idx] = __float2bfloat16(acc[j]); // set
    }
}

__global__ __launch_bounds__(NUM_THREADS, 1)
void hedgehog_linear_attention(int n, const bf16* __q, const bf16* __k, const bf16* __v, bf16* __o, bf16* __kv_state) {

    using G = kittens::group<NUM_WORKERS>;

    auto warpid = kittens::warpid();
    auto lane   = kittens::laneid();

    const bf16 *q_g   = reinterpret_cast<const bf16*>(__q)+blockIdx.x*(n*D_QK);
    const bf16 *k_g   = reinterpret_cast<const bf16*>(__k)+blockIdx.x*(n*D_QK);
    const bf16 *v_g   = reinterpret_cast<const bf16*>(__v)+blockIdx.x*(n*D_VO);
          bf16 *o_g   = reinterpret_cast<bf16*>      (__o)+blockIdx.x*(n*D_VO);
          bf16 *kv_g  = reinterpret_cast<bf16*>(__kv_state)+blockIdx.x*(D_QK*D_VO);

    extern __shared__ alignment_dummy __shm[];
    shared_allocator al((int*)&__shm[0]);
    using QK_BLOCK = st_bf_1x1<layout>;
    using VO_BLOCK = st_bf_1x4<layout>;
    QK_BLOCK (&q_s)[2][NUM_WORKERS] = al.allocate<QK_BLOCK, 2, NUM_WORKERS>(); // 2 * 8192 bytes -- 16x256
    QK_BLOCK (&k_s)[2][NUM_WORKERS] = al.allocate<QK_BLOCK, 2, NUM_WORKERS>(); // 2 * 8192 bytes -- 16x256
    VO_BLOCK (&v_s)[2]              = al.allocate<VO_BLOCK, 2>(); // 2 * 2048 bytes
    VO_BLOCK (&o_s)[2]              = al.allocate<VO_BLOCK, 2>(); // 2 * 2048 bytes

    // att_accumulate is not actually a QK block, even if it happens to be the same type here.
    st_bf_1x1<layout> (&att_accumulate)[NUM_WORKERS] = al.allocate<st_bf_1x1<layout>, NUM_WORKERS>(); // 8192 bytes -- 16x(16x16) = 16x(256)
    VO_BLOCK          (&kv_accumulate) [NUM_WORKERS] = al.allocate<VO_BLOCK,          NUM_WORKERS>(); // 32768 bytes -- 16x(16x64)

    rt_fl_1x4<> kv_state; // kv state gets propagated through here, split among all 16 workers.

    zero(kv_state);       // everyone zeroes their part of the kv state.

    __shared__ cuda::barrier<cuda::thread_scope::thread_scope_block> qkv_barrier;
    if (threadIdx.x == 0) {init(&qkv_barrier, NUM_THREADS);}
    __syncthreads();
    load_async(q_s[0][warpid], q_g + warpid*QK_BLOCK::cols, D_QK, qkv_barrier);
    load_async(k_s[0][warpid], k_g + warpid*QK_BLOCK::cols, D_QK, qkv_barrier);
    G::load_async(v_s[0],      v_g, D_VO, qkv_barrier); // just collaboratively load v

    int n_blocks = n / kittens::TILE_DIM; // SA: should denom just be NUM_WORKERS

    int tic = 0, toc = 1;
    for(int block = 0; block < n_blocks; block++, tic^=1, toc^=1) {
        rt_bf_1x1<> q, k, local_attn_bf; // Stores for each of 16 tokens, 16 features of the D_QK per warp
        rt_fl_1x1<> local_attn;          
        rt_bf_1x4<> v;                   // 16 x 64, 16 tokens with 64 head_dim each
        rt_fl_1x4<> o;

        // load new q, k, v into shared memory and zero o -- collaboratively, across the whole group
        // (the reason to do this is to fill larger transactions.)
        qkv_barrier.arrive_and_wait();
        if(block+1 < n_blocks) {
            load_async(q_s[toc][warpid], q_g + (block+1)*NUM_WORKERS*QK_BLOCK::num_elements + warpid*QK_BLOCK::cols, D_QK, qkv_barrier);
            load_async(k_s[toc][warpid], k_g + (block+1)*NUM_WORKERS*QK_BLOCK::num_elements + warpid*QK_BLOCK::cols, D_QK, qkv_barrier);
            G::load_async(v_s[toc],      v_g + (block+1)*VO_BLOCK::num_elements, D_VO, qkv_barrier); // just collaboratively load v
        }

        load(q, q_s[tic][warpid]);
        load(k, k_s[tic][warpid]);
        zero(local_attn);
<<<<<<< HEAD
        dot(local_attn, q, k, local_attn); // Why dot and not mult?
=======
        mma_ABt(local_attn, q, k, local_attn);
>>>>>>> d28b61f4
        store(att_accumulate[warpid], local_attn);
        // sum up local attention
        __syncthreads();
        tile_reduce<NUM_WORKERS>(att_accumulate); // now sum is in the first element.
        __syncthreads();
        load(v, v_s[tic]); // everyone needs v
        auto &v_col = swap_layout_inplace(v); // prepare for MMA

        // just one worker 
        if(warpid == 0) {
            load(local_attn_bf, att_accumulate[0]);
            make_causal(local_attn_bf, local_attn_bf, kittens::base_types::constants<bf16>::zero());
            zero(o);
            mma_AB(o, local_attn_bf, v_col, o); // causal bit.
            store(o_s[tic], o);
            // we have now taken care of the current attention block
        }

        // now we use the previous recurrent KV state to finish o_s[tic]
        rt_bf_1x4<> kv_bf;
        copy(kv_bf, kv_state);
        auto &kv_bf_col = swap_layout_inplace(kv_bf);
        zero(o);
        mma_AB(o, q, kv_bf_col, o);
        store(kv_accumulate[warpid], o);
        __syncthreads();
        tile_reduce<NUM_WORKERS>(o_s[tic], kv_accumulate); // sum onto o_s.

        // we've now successfully compute o_s[tic] -- we can store it.
        __syncthreads();
        G::store(o_g + block*VO_BLOCK::num_elements, o_s[tic], D_VO); // output is B H N D_VO

        // finally we need to update the kv state for future iterations
        auto &kt = transpose_inplace(k); // k is now transposed! k has been invalidated; there is only kt.
        mma_AB(kv_state, kt, v_col, kv_state);
    }

     __syncthreads();
    store(kv_g + warpid*kv_state.num_elements, kv_state, D_VO); 
    __syncthreads();
}


// #include "harness.impl"  // (comment out when using the code below)


// For binding to PyTorch (comment out include for harness.imple when using the code below)
#include "src/common/pyutils/torch_helpers.cuh"
#include <iostream>
void hedgehog_fwd_tk(torch::Tensor q, torch::Tensor k, torch::Tensor v, torch::Tensor o, torch::Tensor kv_state) {
    std::cout << "Entered Hedgehog handler" << std::endl;
    CHECK_INPUT(q);
    CHECK_INPUT(k);
    CHECK_INPUT(v);
    CHECK_INPUT(o);
    CHECK_INPUT(kv_state);
    
    auto batch = q.size(0);
    auto heads = q.size(1);
    auto threads = NUM_WORKERS * kittens::WARP_THREADS;
    auto n     = q.size(2);
    bool k_same = true, o_same = true;
    for(auto i = 0; i < 4; i++) { 
        k_same &= q.size(i) == k.size(i);
        o_same &= v.size(i) == o.size(i);
    }
    
    // This is just a restriction of what we're doing now...
    TORCH_CHECK(k_same, "Q and K should be same size");
    TORCH_CHECK(o_same, "V and O should be same size");
    TORCH_CHECK(q.scalar_type() == c10::ScalarType::BFloat16, "Q is a Bfloat");
    TORCH_CHECK(k.scalar_type() == c10::ScalarType::BFloat16, "K is a Bfloat");
    TORCH_CHECK(v.scalar_type() == c10::ScalarType::BFloat16, "V is a Bfloat");
    TORCH_CHECK(o.scalar_type() == c10::ScalarType::BFloat16, "O is a Bfloat");
    TORCH_CHECK(n % (NUM_WORKERS*kittens::TILE_DIM) == 0, "The number of elements should be divisible the number of workers times stored fragments");

    // convert to bf16
    c10::BFloat16 *q_ptr = q.data_ptr<c10::BFloat16>();
    c10::BFloat16 *k_ptr = k.data_ptr<c10::BFloat16>();
    c10::BFloat16 *v_ptr = v.data_ptr<c10::BFloat16>();
    c10::BFloat16 *o_ptr = o.data_ptr<c10::BFloat16>();
    c10::BFloat16 *kv_ptr = kv_state.data_ptr<c10::BFloat16>();

    const bf16* q_bf = reinterpret_cast<const bf16*>(q_ptr);
    const bf16* k_bf = reinterpret_cast<const bf16*>(k_ptr);
    const bf16* v_bf = reinterpret_cast<const bf16*>(v_ptr);
          bf16* o_bf = reinterpret_cast<bf16*>(o_ptr);
          bf16* kv_bf = reinterpret_cast<bf16*>(kv_ptr);

    std::cout << "Checks and casts" << std::endl;
    unsigned long mem_size = kittens::MAX_SHARED_MEMORY;
    cudaFuncSetAttribute(
        hedgehog_linear_attention,
        cudaFuncAttributeMaxDynamicSharedMemorySize,
        mem_size
    );

    std::cout << "Set dynamic memory" << std::endl;
    hedgehog_linear_attention<<<batch*heads,threads,mem_size>>>(n, q_bf, k_bf, v_bf, o_bf, kv_bf);

    std::cout << "Launched kernel" << std::endl;
    CHECK_CUDA_ERROR(cudaDeviceSynchronize());
    std::cout << "Exiting" << std::endl;
}
<|MERGE_RESOLUTION|>--- conflicted
+++ resolved
@@ -122,11 +122,7 @@
         load(q, q_s[tic][warpid]);
         load(k, k_s[tic][warpid]);
         zero(local_attn);
-<<<<<<< HEAD
-        dot(local_attn, q, k, local_attn); // Why dot and not mult?
-=======
         mma_ABt(local_attn, q, k, local_attn);
->>>>>>> d28b61f4
         store(att_accumulate[warpid], local_attn);
         // sum up local attention
         __syncthreads();
