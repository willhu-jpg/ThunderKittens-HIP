/**
 * @file
 * @brief General utilities for ThunderKittens.
 */

#pragma once

#include <stdint.h>
#include <type_traits>
#include <concepts>
#include <memory>

/**
 * @namespace kittens
 *
 * @brief The main namespace of ThunderKittens.
 */
namespace kittens {

/* ----------  GENERAL CONSTANTS FOR KITTENS  ---------- */

/**
 * @brief Tile dimension constant.
 */
constexpr int TILE_DIM{16};
/**
 * @brief Tile num elements constant calculated as TILE_DIM squared.
 */
constexpr int TILE_ELEMENTS{TILE_DIM*TILE_DIM};
/**
 * @brief Constant representing number of threads in a warp.
 */
constexpr int WARP_THREADS{32};
/**
 * @brief Constant representing number of threads in a warpgroup of four warps.
 */
constexpr int WARPGROUP_THREADS{128};
/**
<<<<<<< HEAD
 * @brief Constant representing number of warps in a warpgroup of four warps.
 */
constexpr int WARPGROUP_WARPS{4};
/**
=======
>>>>>>> dc8b61d9
 * @brief Get the warp ID of the current thread.
 * @return The warp ID.
 */
__device__ __forceinline__ int warpid() { return threadIdx.x >> 5; } 
/**
 * @brief Get the warpgroup ID of the current thread.
 * @return The warpgroup ID.
 */
__device__ __forceinline__ int warpgroupid() { return threadIdx.x >> 7; } 
/**
 * @brief Get the lane ID of the current thread within its warp.
 * @return The lane ID.
 */
__device__ __forceinline__ int laneid() { return threadIdx.x & 0x1f; }

#ifdef KITTENS_HOPPER
constexpr int MAX_SHARED_MEMORY = 227000;
#elif KITTENS_A100
constexpr int MAX_SHARED_MEMORY = 164000;
#elif KITTENS_4090
constexpr int MAX_SHARED_MEMORY = 101000;
#endif

/* ----------  TYPE HELPERS  ---------- */

/**
 * @namespace ducks
 *
 * @brief ThunderKittens' namespace for template metaprogramming..
 * 
 * This includes primarily dummy types and concept wrappers, along
 * with a few additional utilities.
 */
namespace ducks {

/**
 * @brief A type representing an empty default for a template.
 */
struct default_type {};

// This macro can't be done as a template, so it doesn't really have a location in kittens.
#define typeof(A) typename std::remove_const<typename std::remove_reference<decltype(A)>::type>::type

}

/* ----------  SHUFFLE UTILS  ---------- */

/**
 * @brief Mask constant for all active threads in a warp.
 */
static constexpr uint32_t MASK_ALL = 0xFFFFFFFF;

/**
 * @brief Perform a shuffle down operation on a packed type synchronously across a warp.
 * @tparam T The type of the value to be shuffled.
 * @param mask[in] The mask of active threads.
 * @param f[in] The value to be shuffled.
 * @param delta[in] The number of positions to shuffle down.
 * @return The result of the shuffle operation.
 */
template<typename T>
__device__ static inline T packed_shfl_down_sync(uint32_t mask, const T &f, int delta) {
    return __shfl_down_sync(mask, f, delta);
}
template<>
__device__ inline float2 packed_shfl_down_sync<float2>(uint32_t mask, const float2 &f, int delta) {
    float2 r;
    r.x = __shfl_down_sync(mask, f.x, delta);
    r.y = __shfl_down_sync(mask, f.y, delta);
    return r;
}
/**
 * @brief Perform a packed shuffle operation synchronously across a warp.
 * @tparam T The type of the value to be shuffled.
 * @param mask[in] The mask of active threads.
 * @param f[in] The value to be shuffled.
 * @param src[in] The source lane from which to shuffle.
 * @return The result of the shuffle operation.
 */
template<typename T>
__device__ static inline T packed_shfl_sync(uint32_t mask, const T &f, int src) {
    return __shfl_sync(mask, f, src);
}
template<>
__device__ inline float2 packed_shfl_sync<float2>(uint32_t mask, const float2 &f, int src) {
    float2 r;
    r.x = __shfl_sync(mask, f.x, src);
    r.y = __shfl_sync(mask, f.y, src);
    return r;
}

/* ----------  SHARED MEMORY UTILS  ---------- */

/**
 * @brief Dummy structure for alignment purposes. Needed for WGMMA and TMA calls.
 */
struct alignas(256) alignment_dummy { int dummy; };
/**
 * @brief Very simple allocator for dynamic shared memory. Advances pointer and tracks alignments.
 * @tparam default_alignment The default alignment this allocator will enforce. If <=0 (default -1) it will not align.
 */
template<int default_alignment=-1> // 
struct shared_allocator {
    int *ptr;

    private:
        // Recursive template to generate N-dimensional array type
        template<typename A, size_t... dims>
        struct variadic_array;
        template<typename A, size_t first_dim, size_t... rest_dims>
        struct variadic_array<A, first_dim, rest_dims...> {
            using type = typename variadic_array<A, rest_dims...>::type[first_dim];
        };
        template<typename A>
        struct variadic_array<A> {
            using type = A;
        };
        template<typename A, size_t... dims> using variadic_array_t = typename variadic_array<A, dims...>::type;

        template<int alignment>
        __device__ inline void align_ptr() {
            if constexpr (alignment > 0) {
                uint64_t p = reinterpret_cast<uint64_t>(ptr);
                ptr = (int*)(p + (alignment-(p%alignment)));
            }
        }

    public:
        /**
        * @brief Construct a new shared allocator using a pointer to extern shared memory.
        * @param[in] _ptr Pointer to the start of the extern shared memory.
        */
        __device__ shared_allocator(int *_ptr): ptr(_ptr) {}
        /**
        * @brief Allocate shared memory for a single instance or N-dimensional array of type A.
        * @tparam A The type of the object to allocate.
        * @tparam dims... A list of dimensions for the N-dimensional array.
        * @return Reference to the allocated object.
        */
        template<typename A, size_t... dims> 
        __device__ inline variadic_array_t<A, dims...>& allocate() {
            align_ptr<default_alignment>();
            using at = variadic_array_t<A, dims...>;
            at*p = reinterpret_cast<at*>(ptr);
            ptr += sizeof(at)/sizeof(int);
            return *p;
        }
        /**
        * @brief Allocate shared memory for a single instance or N-dimensional array of type A.
        * @tparam alignment An alignment to enforce for this particular object.
        * @tparam A The type of the object to allocate.
        * @tparam dims... A list of dimensions for the N-dimensional array.
        * @return Reference to the allocated object.
        */
        template<int alignment, typename A, size_t... dims> 
        __device__ inline variadic_array_t<A, dims...>& allocate() {
            align_ptr<alignment>();
            using at = variadic_array_t<A, dims...>;
            at*p = reinterpret_cast<at*>(ptr);
            ptr += sizeof(at)/sizeof(int);
            return *p;
        }
};
#ifdef KITTENS_HOPPER
/**
 * @brief A wrapper for an allocator that enforces sufficient alignment to be used for TMA loads and stores.
 */
using tma_allocator = shared_allocator<128>;
#endif

}<|MERGE_RESOLUTION|>--- conflicted
+++ resolved
@@ -36,13 +36,12 @@
  */
 constexpr int WARPGROUP_THREADS{128};
 /**
-<<<<<<< HEAD
+
  * @brief Constant representing number of warps in a warpgroup of four warps.
  */
 constexpr int WARPGROUP_WARPS{4};
 /**
-=======
->>>>>>> dc8b61d9
+
  * @brief Get the warp ID of the current thread.
  * @return The warp ID.
  */
