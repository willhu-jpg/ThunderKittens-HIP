--- conflicted
+++ resolved
@@ -12,24 +12,9 @@
 #include "../util/util.cuh"
 
 namespace kittens {
-<<<<<<< HEAD
-
-__device__ inline float2 load_shared_vec(uint32_t lds_off) {
-    float2 result;
-    asm volatile(
-        "ds_read_b64 %0, %1\n"
-        // "s_waitcnt lgkmcnt(0)\n"    // wait for the LDS to be ready (WH: serialized, should optimize)
-        : "=v"(result)              // Output: store result in float2
-        : "v"(lds_off)              // Input: LDS offset to read from
-        : "memory"
-    );
-    return result;
-}
-=======
 // These probably need to be redone to reduce bank conflicts.
 // They currently work fine with xor layout but it should be
 // possible to reduce their bank conflicts with other layouts too.
->>>>>>> 2b0ce5e0
 
 /**
  * @brief Load data from a shared tile into a register tile.
@@ -50,32 +35,24 @@
     using U  = ST::dtype;
     using U2 = base_types::packing<U >::packed_type;
 
-<<<<<<< HEAD
-    int laneid = kittens::laneid();
-    uint32_t src_ptr = reinterpret_cast<uintptr_t>(&src.data[0]);
-=======
     const int laneid = kittens::laneid();
     const uint32_t src_ptr = reinterpret_cast<uintptr_t>(&src.data[0]);
 
     // printf("laneid: %d\n", laneid);
->>>>>>> 2b0ce5e0
     int row_offset, col_offset;
     if constexpr (std::is_same_v<typename RT::layout, ducks::rt_layout::row>) {
         row_offset = laneid%16;
         col_offset = 4*(laneid/16);
-
+    }
+    else {
+        row_offset = 4*(laneid/16);
+        col_offset = laneid%16;
+    }
+    // printf("(dst.height, dst.width): (%d, %d)\n", dst.height, dst.width);
+    #pragma unroll
+    for(int i = 0; i < dst.height; i++) {
+        const int row = i*dst.tile_size_row + row_offset;
         #pragma unroll
-<<<<<<< HEAD
-        for(int i = 0; i < dst.height; i++) {
-            const int row = i*dst.tile_size_row + row_offset;
-            #pragma unroll
-            for(int j = 0; j < dst.width; j++) {
-                const int col = j*dst.tile_size_col + col_offset;
-                float2 loaded = load_shared_vec(src.idx(src_ptr, {row, col}));
-                U2* tmp = reinterpret_cast<U2*>(&loaded);
-                dst.tiles[i][j].data[0] = base_types::convertor<T2, U2>::convert(tmp[0]);
-                dst.tiles[i][j].data[1] = base_types::convertor<T2, U2>::convert(tmp[1]);
-=======
         for(int j = 0; j < dst.width; j++) {
             const int col = j*dst.tile_size_col + col_offset;
             // printf("dst.tile_size_col: %d\n", dst.tile_size_col);
@@ -95,20 +72,8 @@
                     dst.tiles[i][j].data[0] = base_types::convertor<T2, U2>::convert(tmp[0]);
                     dst.tiles[i][j].data[1] = base_types::convertor<T2, U2>::convert(tmp[1]);
                 }
->>>>>>> 2b0ce5e0
             }
-        }
-    }
-    else {
-        row_offset = 4*(laneid/16);
-        col_offset = laneid%16;
-
-        #pragma unroll
-        for(int i = 0; i < dst.height; i++) {
-            const int row = i*dst.tile_size_row + row_offset;
-            #pragma unroll
-            for(int j = 0; j < dst.width; j++) {
-                const int col = j*dst.tile_size_col + col_offset;
+            else { // handle the column-major layout
                 dst.tiles[i][j].data[0] = base_types::convertor<T2, U2>::convert(U2{src[{row, col}], src[{row+1, col}]});
                 dst.tiles[i][j].data[1] = base_types::convertor<T2, U2>::convert(U2{src[{row+2, col}], src[{row+3, col}]});
             }
